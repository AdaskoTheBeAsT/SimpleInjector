--- conflicted
+++ resolved
@@ -248,24 +248,12 @@
             return finder.GetConcreteTypeArgumentsForClosedImplementation();
         }
 
-<<<<<<< HEAD
         private static IEnumerable<Type> GetNestedTypeArgumentsForType(Type type) => (
-            from argument in type.GetGenericArguments()
+            from argument in type.Info().GetGenericArguments()
             from nestedArgument in GetNestedTypeArgumentsForTypeArgument(argument, new List<Type>())
             select nestedArgument)
             .Distinct()
             .ToArray();
-=======
-        private static IEnumerable<Type> GetNestedTypeArgumentsForType(Type type)
-        {
-            return (
-                from argument in type.Info().GetGenericArguments()
-                from nestedArgument in GetNestedTypeArgumentsForTypeArgument(argument, new List<Type>())
-                select nestedArgument)
-                .Distinct()
-                .ToArray();
-        }
->>>>>>> 1c3ac94a
 
         private static IEnumerable<Type> GetNestedTypeArgumentsForTypeArgument(Type argument, IList<Type> processedArguments)
         {
